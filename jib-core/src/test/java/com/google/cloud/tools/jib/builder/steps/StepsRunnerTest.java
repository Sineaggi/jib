--- conflicted
+++ resolved
@@ -165,14 +165,9 @@
 
   @Test
   public void testIsImagePushed_skipExistingEnabledAndManifestPresent() {
-<<<<<<< HEAD
     @SuppressWarnings("unchecked")
     Optional<ManifestAndDigest<ManifestTemplate>> manifestResult =
         Optional.of(Mockito.mock(ManifestAndDigest.class));
-=======
-    Optional<ManifestAndDigest<ManifestTemplate>> manifestResult = Mockito.mock(Optional.class);
-    when(manifestResult.isPresent()).thenReturn(true);
->>>>>>> 18d5c773
     System.setProperty(JibSystemProperties.SKIP_EXISTING_IMAGES, "true");
 
     Assert.assertFalse(stepsRunner.isImagePushed(manifestResult));
@@ -190,10 +185,6 @@
   public void testIsImagePushed_skipExistingImageEnabledAndManifestNotPresent() {
     Optional<ManifestAndDigest<ManifestTemplate>> manifestResult = Optional.empty();
     System.setProperty(JibSystemProperties.SKIP_EXISTING_IMAGES, "true");
-<<<<<<< HEAD
-=======
-    when(manifestResult.isPresent()).thenReturn(false);
->>>>>>> 18d5c773
 
     Assert.assertTrue(stepsRunner.isImagePushed(manifestResult));
   }
